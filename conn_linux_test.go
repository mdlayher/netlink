--- conflicted
+++ resolved
@@ -8,11 +8,7 @@
 	"os"
 	"reflect"
 	"testing"
-<<<<<<< HEAD
 	"time"
-	"unsafe"
-=======
->>>>>>> 86708d8e
 
 	"golang.org/x/sys/unix"
 )
@@ -574,7 +570,6 @@
 	return nil
 }
 
-<<<<<<< HEAD
 func (s *testSocket) SetDeadline(t time.Time) error {
 	s.deadline = t
 	return nil
@@ -590,15 +585,12 @@
 	return nil
 }
 
-func (s *testSocket) SetSockopt(level, name int, v unsafe.Pointer, l uint32) error {
-=======
 func (s *testSocket) SetSockoptInt(level, opt, value int) error {
 	// Value must be in range of a C integer.
 	if value < math.MinInt32 || value > math.MaxInt32 {
 		return unix.EINVAL
 	}
 
->>>>>>> 86708d8e
 	s.setSockopt = append(s.setSockopt, setSockopt{
 		level: level,
 		opt:   opt,
